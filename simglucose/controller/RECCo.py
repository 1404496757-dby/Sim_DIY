from .base import Controller, Action
import numpy as np


class RECCoController(Controller):
<<<<<<< HEAD
    def __init__(self, target_range=(7.8, 10.0), u_range=(0, 6), Ts=60, tau=3600):
        self.target_min, self.target_max = target_range  # 血糖目标范围 (mmol/L)
        self.u_min, self.u_max = u_range  # 胰岛素输注范围 (U/h)
        self.Ts = Ts  # 采样时间 (秒)
        self.tau = tau  # 时间常数 (秒)
        self.ar = 1 - Ts / tau  # 参考模型参数

        # 云数据结构
        self.clouds = []  # 每个云：[mean, mean_sq, count, params]
        self.last_update = 0

        # 跟踪误差相关
        self.error_sum = 0  # 误差积分项
        self.last_error = 0  # 上次误差
        self.ref_model_output = None  # 参考模型输出

        # 自适应参数
        self.alpha = 0.1 * (u_range[1] - u_range[0]) / 20  # 缩放后的自适应增益
        self.gamma_max = 0.93  # 云添加阈值
        self.n_add = 20  # 最小添加间隔

        # ICU应急处理状态
        self.insulin_suspended = False

    def policy(self, observation, reward, done, **info):
        bg = observation.CGM  # 当前血糖值
        current_time = info.get('sample_time', 0)

        # 高低血糖应急处理
        if bg < 4.0:
            return self._handle_hypoglycemia()
        elif bg > 20.0:
            return Action(basal=0, bolus=0)  # 停止并通知医生

        # 初始化参考模型
        if self.ref_model_output is None:
            self.ref_model_output = bg

        # 计算参考轨迹
        target = (self.target_min + self.target_max) / 2  # 目标中值
        self.ref_model_output = self.ar * self.ref_model_output + (1 - self.ar) * target

        # 计算跟踪误差
        error = self.ref_model_output - bg
        delta_error = error - self.last_error

        # 更新误差积分（带抗饱和）
        if not self.insulin_suspended and self.u_min < self.current_insulin < self.u_max:
            self.error_sum += error
        self.last_error = error

        # 构建数据点
        x = self._normalize_data_point(error, bg)

        # 云结构演化
        self._update_cloud_structure(x, current_time)

        # 计算控制信号
        u = self._calculate_control(x, error, delta_error)

        # 应用胰岛素限制
        basal = np.clip(u, self.u_min, self.u_max)
        return Action(basal=basal, bolus=0)

    def _normalize_data_point(self, error, bg):
        delta_y = self.target_max - self.target_min
        delta_error = delta_y / 2
        return np.array([
            error / delta_error,
            (bg - self.target_min) / delta_y
=======
    def __init__(self, target=140, u_min=0, u_max=20, y_min=0, y_max=300,
                 tau=40, sample_time=3, G_sign=1):
        """
        Initialize RECCo controller

        Args:
            target: desired blood glucose level (mg/dL)
            u_min: minimum insulin input
            u_max: maximum insulin input
            y_min: minimum possible glucose reading
            y_max: maximum possible glucose reading
            tau: estimated time constant of the system (minutes)
            sample_time: time between measurements (minutes)
            G_sign: known sign of the process gain (+1 or -1)
        """
        self.target = target
        self.u_min = u_min
        self.u_max = u_max
        self.y_min = y_min
        self.y_max = y_max
        self.tau = tau
        self.sample_time = sample_time
        self.G_sign = G_sign

        # Reference model parameters
        self.a_r = 1 - (sample_time / tau)

        # Evolving law parameters
        self.gamma_max = 0.93  # Fixed threshold for adding new clouds
        self.n_add = 20  # Minimum time between adding clouds
        self.last_add_time = -np.inf

        # Adaptation law parameters
        self.alpha_P = 0.1 * (u_max - u_min) / 20
        self.alpha_I = 0.1 * (u_max - u_min) / 20
        self.alpha_D = 0.1 * (u_max - u_min) / 20
        self.alpha_R = 0.1 * (u_max - u_min) / 20

        # Robustness parameters
        self.d_dead = 5  # Dead zone threshold (mg/dL)
        self.sigma_L = 1e-6  # Leakage factor

        # Initialize clouds (empty at start)
        self.clouds = []

        # Tracking variables
        self.y_k_prev = None  # Previous plant output
        self.y_r_prev = None  # Previous reference model output
        self.e_k_prev = None  # Previous tracking error
        self.Sigma_e = 0  # Integral of tracking error
        self.r_k_prev = None  # Previous reference signal
        self.u_k_prev = 0

    def policy(self, observation, reward, done, **kwargs):
        # Get current blood glucose reading
        y_k = observation.CGM
        r_k = self.target

        # Initialize on first call
        if self.y_k_prev is None:
            self.y_k_prev = y_k
            self.y_r_prev = y_k
            self.e_k_prev = 0
            self.r_k_prev = r_k
            return Action(basal=0, bolus=0)

        # 1. Reference model update
        y_r_k = self.a_r * self.y_r_prev + (1 - self.a_r) * r_k

        # 2. Calculate tracking error
        e_k = y_r_k - y_k
        Delta_e = e_k - self.e_k_prev

        # Update integral term with anti-windup
        if self.u_min < self.u_k_prev < self.u_max:
            self.Sigma_e += e_k * self.sample_time

        # 3. Create normalized data vector (2D)
        Delta_y = self.y_max - self.y_min
        Delta_e_norm = Delta_y / 2
        x_k = np.array([
            e_k / Delta_e_norm,
            (y_r_k - self.y_min) / Delta_y
>>>>>>> d80b3721
        ])

    def _update_cloud_structure(self, x, current_time):
        if not self.clouds:
            # 初始化第一个云
            self.clouds.append({
                'mean': x.copy(),
                'mean_sq': np.dot(x, x),
                'count': 1,
                'params': np.zeros(4),  # [P, I, D, R]
                'last_used': current_time
            })
            return

        # 计算各云密度
        densities = []
        for cloud in self.clouds:
            diff = x - cloud['mean']
            density = 1 / (1 + np.dot(diff, diff) + cloud['mean_sq'] - np.dot(cloud['mean'], cloud['mean']))
            densities.append(density)

        max_density = max(densities)
        active_idx = densities.index(max_density)

        # 更新活跃云参数
        cloud = self.clouds[active_idx]
        cloud['count'] += 1
        cloud['mean'] = (cloud['count'] - 1) / cloud['count'] * cloud['mean'] + x / cloud['count']
        cloud['mean_sq'] = (cloud['count'] - 1) / cloud['count'] * cloud['mean_sq'] + np.dot(x, x) / cloud['count']
        cloud['last_used'] = current_time

        # 添加新云条件
        if (max_density < self.gamma_max and
                current_time - self.last_update > self.n_add):
            new_params = sum(c['params'] * d for c, d in zip(self.clouds, densities)) / sum(densities)
            self.clouds.append({
                'mean': x.copy(),
                'mean_sq': np.dot(x, x),
                'count': 1,
                'params': new_params,
                'last_used': current_time
            })
            self.last_update = current_time

    def _calculate_control(self, x, error, delta_error):
        if not self.clouds:
            return 0

        # 计算各云权重
        densities = []
        for cloud in self.clouds:
            diff = x - cloud['mean']
            density = 1 / (1 + np.dot(diff, diff) + cloud['mean_sq'] - np.dot(cloud['mean'], cloud['mean']))
            densities.append(density)
        weights = np.array(densities) / sum(densities)
        # 自适应参数更新
        for i, cloud in enumerate(self.clouds):
            if weights[i] < 0.1:  # 只更新活跃云
                continue

            # 带死区的参数更新
            if abs(error) > 1.0:  # 死区阈值
                delta_p = self.alpha * np.sign(1) * weights[i] * abs(error * error) / (1 + error ** 2)
                delta_i = self.alpha * np.sign(1) * weights[i] * abs(error * delta_error) / (1 + error ** 2)
                delta_r = self.alpha * np.sign(1) * weights[i] * error / (1 + error ** 2)

                cloud['params'][0] += delta_p  # P
                cloud['params'][1] += delta_i  # I
                cloud['params'][3] += delta_r  # R

        # 计算各云控制量
        contributions = []
        for cloud in self.clouds:
            P, I, D, R = cloud['params']
            u_cloud = P * error + I * self.error_sum + D * delta_error + R
            contributions.append(u_cloud)

        # 加权平均
        return np.dot(weights, contributions)

    def _handle_hypoglycemia(self):
        self.insulin_suspended = True
        self.error_sum = 0  # 重置积分项
        return Action(basal=0, bolus=0)  # 停止胰岛素

    def reset(self):
        self.clouds = []
        self.error_sum = 0
        self.last_error = 0
        self.ref_model_output = None
        self.insulin_suspended = False<|MERGE_RESOLUTION|>--- conflicted
+++ resolved
@@ -3,7 +3,6 @@
 
 
 class RECCoController(Controller):
-<<<<<<< HEAD
     def __init__(self, target_range=(7.8, 10.0), u_range=(0, 6), Ts=60, tau=3600):
         self.target_min, self.target_max = target_range  # 血糖目标范围 (mmol/L)
         self.u_min, self.u_max = u_range  # 胰岛素输注范围 (U/h)
@@ -30,7 +29,7 @@
 
     def policy(self, observation, reward, done, **info):
         bg = observation.CGM  # 当前血糖值
-        current_time = info.get('sample_time', 0)
+        current_time = info.get('time', 0)
 
         # 高低血糖应急处理
         if bg < 4.0:
@@ -74,91 +73,6 @@
         return np.array([
             error / delta_error,
             (bg - self.target_min) / delta_y
-=======
-    def __init__(self, target=140, u_min=0, u_max=20, y_min=0, y_max=300,
-                 tau=40, sample_time=3, G_sign=1):
-        """
-        Initialize RECCo controller
-
-        Args:
-            target: desired blood glucose level (mg/dL)
-            u_min: minimum insulin input
-            u_max: maximum insulin input
-            y_min: minimum possible glucose reading
-            y_max: maximum possible glucose reading
-            tau: estimated time constant of the system (minutes)
-            sample_time: time between measurements (minutes)
-            G_sign: known sign of the process gain (+1 or -1)
-        """
-        self.target = target
-        self.u_min = u_min
-        self.u_max = u_max
-        self.y_min = y_min
-        self.y_max = y_max
-        self.tau = tau
-        self.sample_time = sample_time
-        self.G_sign = G_sign
-
-        # Reference model parameters
-        self.a_r = 1 - (sample_time / tau)
-
-        # Evolving law parameters
-        self.gamma_max = 0.93  # Fixed threshold for adding new clouds
-        self.n_add = 20  # Minimum time between adding clouds
-        self.last_add_time = -np.inf
-
-        # Adaptation law parameters
-        self.alpha_P = 0.1 * (u_max - u_min) / 20
-        self.alpha_I = 0.1 * (u_max - u_min) / 20
-        self.alpha_D = 0.1 * (u_max - u_min) / 20
-        self.alpha_R = 0.1 * (u_max - u_min) / 20
-
-        # Robustness parameters
-        self.d_dead = 5  # Dead zone threshold (mg/dL)
-        self.sigma_L = 1e-6  # Leakage factor
-
-        # Initialize clouds (empty at start)
-        self.clouds = []
-
-        # Tracking variables
-        self.y_k_prev = None  # Previous plant output
-        self.y_r_prev = None  # Previous reference model output
-        self.e_k_prev = None  # Previous tracking error
-        self.Sigma_e = 0  # Integral of tracking error
-        self.r_k_prev = None  # Previous reference signal
-        self.u_k_prev = 0
-
-    def policy(self, observation, reward, done, **kwargs):
-        # Get current blood glucose reading
-        y_k = observation.CGM
-        r_k = self.target
-
-        # Initialize on first call
-        if self.y_k_prev is None:
-            self.y_k_prev = y_k
-            self.y_r_prev = y_k
-            self.e_k_prev = 0
-            self.r_k_prev = r_k
-            return Action(basal=0, bolus=0)
-
-        # 1. Reference model update
-        y_r_k = self.a_r * self.y_r_prev + (1 - self.a_r) * r_k
-
-        # 2. Calculate tracking error
-        e_k = y_r_k - y_k
-        Delta_e = e_k - self.e_k_prev
-
-        # Update integral term with anti-windup
-        if self.u_min < self.u_k_prev < self.u_max:
-            self.Sigma_e += e_k * self.sample_time
-
-        # 3. Create normalized data vector (2D)
-        Delta_y = self.y_max - self.y_min
-        Delta_e_norm = Delta_y / 2
-        x_k = np.array([
-            e_k / Delta_e_norm,
-            (y_r_k - self.y_min) / Delta_y
->>>>>>> d80b3721
         ])
 
     def _update_cloud_structure(self, x, current_time):
